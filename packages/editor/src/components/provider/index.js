/**
 * External dependencies
 */
import { map, pick, defaultTo } from 'lodash';
import memize from 'memize';

/**
 * WordPress dependencies
 */
import { compose } from '@wordpress/compose';
import { Component } from '@wordpress/element';
import { withDispatch, withSelect } from '@wordpress/data';
import { __ } from '@wordpress/i18n';
import { EntityProvider } from '@wordpress/core-data';
import { BlockEditorProvider, transformStyles } from '@wordpress/block-editor';
import apiFetch from '@wordpress/api-fetch';
import { addQueryArgs } from '@wordpress/url';
import { decodeEntities } from '@wordpress/html-entities';

/**
 * Internal dependencies
 */
import withRegistryProvider from './with-registry-provider';
import { mediaUpload } from '../../utils';
import ReusableBlocksButtons from '../reusable-blocks-buttons';
import ConvertToGroupButtons from '../convert-to-group-buttons';

const fetchLinkSuggestions = async ( search ) => {
	const posts = await apiFetch( {
		path: addQueryArgs( '/wp/v2/search', {
			search,
			per_page: 20,
			type: 'post',
		} ),
	} );

	return map( posts, ( post ) => ( {
		id: post.id,
		url: post.url,
		title: decodeEntities( post.title ) || __( '(no title)' ),
		type: post.subtype || post.type,
	} ) );
};

class EditorProvider extends Component {
	constructor( props ) {
		super( ...arguments );

		this.getBlockEditorSettings = memize( this.getBlockEditorSettings, {
			maxSize: 1,
		} );

		// Assume that we don't need to initialize in the case of an error recovery.
		if ( props.recovery ) {
			return;
		}

		props.updatePostLock( props.settings.postLock );
		props.setupEditor(
			props.settings.editingMode === 'template' ? props.template : props.post,
			props.settings.editingMode === 'template' ?
				undefined :
				props.initialEdits,
			props.settings.editingMode === 'template' ?
				undefined :
				props.settings.template
		);

		if ( props.settings.autosave ) {
			props.createWarningNotice(
				__( 'There is an autosave of this post that is more recent than the version below.' ),
				{
					id: 'autosave-exists',
					actions: [
						{
							label: __( 'View the autosave' ),
							url: props.settings.autosave.editLink,
						},
					],
				}
			);
		}
	}

	getBlockEditorSettings(
		settings,
		reusableBlocks,
		hasUploadPermissions,
		canUserUseUnfilteredHTML
	) {
		return {
			...pick( settings, [
				'alignWide',
				'allowedBlockTypes',
				'__experimentalPreferredStyleVariations',
				'availableLegacyWidgets',
				'bodyPlaceholder',
				'codeEditingEnabled',
				'colors',
				'disableCustomColors',
				'disableCustomFontSizes',
				'focusMode',
				'fontSizes',
				'hasFixedToolbar',
				'hasPermissionsToManageWidgets',
				'imageSizes',
				'isRTL',
				'maxWidth',
				'styles',
				'template',
				'templateLock',
				'titlePlaceholder',
				'onUpdateDefaultBlockStyles',
				'__experimentalEnableLegacyWidgetBlock',
				'__experimentalEnableMenuBlock',
				'__experimentalBlockDirectory',
				'__experimentalEnableFullSiteEditing',
				'showInserterHelpPanel',
			] ),
			mediaUpload: hasUploadPermissions ? mediaUpload : undefined,
			__experimentalReusableBlocks: reusableBlocks,
			__experimentalFetchLinkSuggestions: fetchLinkSuggestions,
			__experimentalCanUserUseUnfilteredHTML: canUserUseUnfilteredHTML,
		};
	}

	componentDidMount() {
		this.props.updateEditorSettings( this.props.settings );

		if ( ! this.props.settings.styles ) {
			return;
		}

		const updatedStyles = transformStyles( this.props.settings.styles, '.editor-styles-wrapper' );

		map( updatedStyles, ( updatedCSS ) => {
			if ( updatedCSS ) {
				const node = document.createElement( 'style' );
				node.innerHTML = updatedCSS;
				document.body.appendChild( node );
			}
		} );
	}

	componentDidUpdate( prevProps ) {
		if ( this.props.settings !== prevProps.settings ) {
			this.props.updateEditorSettings( this.props.settings );
		}
<<<<<<< HEAD

		// When a block is installed from the inserter and is unused,
		// it is removed when saving the post.
		// Todo: move this to the edit-post package into a separate component.
		if ( ! isEqual( this.props.downloadableBlocksToUninstall, prevProps.downloadableBlocksToUninstall ) ) {
			this.props.downloadableBlocksToUninstall.forEach( ( blockType ) => {
				this.props.uninstallBlock( blockType, noop, () => {
					this.props.createWarningNotice(
						__( 'Block previews can\'t uninstall.' ), {
							id: UNINSTALL_ERROR_NOTICE_ID,
						} );
				} );
				unregisterBlockType( blockType.name );
			} );
		}

		if ( this.props.editingMode !== prevProps.editingMode ) {
			this.props.setupEditor(
				this.props.editingMode === 'template' ?
					this.props.template :
					this.props.post,
				this.props.editingMode === 'template' ?
					undefined :
					this.props.initialEdits,
				this.props.editingMode === 'template' ? undefined : this.props.template
			);
		}
=======
>>>>>>> 65fd48b7
	}

	componentWillUnmount() {
		this.props.tearDownEditor();
	}

	render() {
		const {
			canUserUseUnfilteredHTML,
			children,
			post,
			blocks,
			resetEditorBlocks,
			isReady,
			settings,
			reusableBlocks,
			resetEditorBlocksWithoutUndoLevel,
			hasUploadPermissions,
		} = this.props;

		if ( ! isReady ) {
			return null;
		}

		const editorSettings = this.getBlockEditorSettings(
			settings,
			reusableBlocks,
			hasUploadPermissions,
			canUserUseUnfilteredHTML,
		);

		return (
			<EntityProvider kind="root" type="site">
				<EntityProvider kind="postType" type={ post.type } id={ post.id }>
					<BlockEditorProvider
						value={ blocks }
						onInput={ resetEditorBlocksWithoutUndoLevel }
						onChange={ resetEditorBlocks }
						settings={ editorSettings }
						useSubRegistry={ false }
					>
						{ children }
						<ReusableBlocksButtons />
						<ConvertToGroupButtons />
					</BlockEditorProvider>
				</EntityProvider>
			</EntityProvider>
		);
	}
}

export default compose( [
	withRegistryProvider,
	withSelect( ( select ) => {
		const {
			canUserUseUnfilteredHTML,
			__unstableIsEditorReady: isEditorReady,
			getEditorBlocks,
			__experimentalGetReusableBlocks,
			getEditorSettings,
		} = select( 'core/editor' );
		const { canUser } = select( 'core' );

		return {
			canUserUseUnfilteredHTML: canUserUseUnfilteredHTML(),
			isReady: isEditorReady(),
			blocks: getEditorBlocks(),
			reusableBlocks: __experimentalGetReusableBlocks(),
			hasUploadPermissions: defaultTo( canUser( 'create', 'media' ), true ),
<<<<<<< HEAD
			downloadableBlocksToUninstall,
			editingMode: getEditorSettings().editingMode,
=======
>>>>>>> 65fd48b7
		};
	} ),
	withDispatch( ( dispatch ) => {
		const {
			setupEditor,
			updatePostLock,
			resetEditorBlocks,
			updateEditorSettings,
			__experimentalTearDownEditor,
		} = dispatch( 'core/editor' );
		const { createWarningNotice } = dispatch( 'core/notices' );

		return {
			setupEditor,
			updatePostLock,
			createWarningNotice,
			resetEditorBlocks,
			updateEditorSettings,
			resetEditorBlocksWithoutUndoLevel( blocks ) {
				resetEditorBlocks( blocks, {
					__unstableShouldCreateUndoLevel: false,
				} );
			},
			tearDownEditor: __experimentalTearDownEditor,
		};
	} ),
] )( EditorProvider );<|MERGE_RESOLUTION|>--- conflicted
+++ resolved
@@ -146,22 +146,6 @@
 		if ( this.props.settings !== prevProps.settings ) {
 			this.props.updateEditorSettings( this.props.settings );
 		}
-<<<<<<< HEAD
-
-		// When a block is installed from the inserter and is unused,
-		// it is removed when saving the post.
-		// Todo: move this to the edit-post package into a separate component.
-		if ( ! isEqual( this.props.downloadableBlocksToUninstall, prevProps.downloadableBlocksToUninstall ) ) {
-			this.props.downloadableBlocksToUninstall.forEach( ( blockType ) => {
-				this.props.uninstallBlock( blockType, noop, () => {
-					this.props.createWarningNotice(
-						__( 'Block previews can\'t uninstall.' ), {
-							id: UNINSTALL_ERROR_NOTICE_ID,
-						} );
-				} );
-				unregisterBlockType( blockType.name );
-			} );
-		}
 
 		if ( this.props.editingMode !== prevProps.editingMode ) {
 			this.props.setupEditor(
@@ -174,8 +158,6 @@
 				this.props.editingMode === 'template' ? undefined : this.props.template
 			);
 		}
-=======
->>>>>>> 65fd48b7
 	}
 
 	componentWillUnmount() {
@@ -245,11 +227,7 @@
 			blocks: getEditorBlocks(),
 			reusableBlocks: __experimentalGetReusableBlocks(),
 			hasUploadPermissions: defaultTo( canUser( 'create', 'media' ), true ),
-<<<<<<< HEAD
-			downloadableBlocksToUninstall,
 			editingMode: getEditorSettings().editingMode,
-=======
->>>>>>> 65fd48b7
 		};
 	} ),
 	withDispatch( ( dispatch ) => {
