/**
 * External dependencies
 */
import { castArray, flow } from 'lodash';

/**
 * WordPress dependencies
 */
import { __, _n } from '@wordpress/i18n';
import {
	Toolbar,
	DropdownMenu,
	MenuGroup,
	MenuItem,
} from '@wordpress/components';
import { useSelect } from '@wordpress/data';
<<<<<<< HEAD
import { trash, moreHorizontal } from '@wordpress/icons';
=======
import { moreHorizontal } from '@wordpress/icons';
>>>>>>> 251bab45

/**
 * Internal dependencies
 */
import BlockActions from '../block-actions';
import BlockModeToggle from './block-mode-toggle';
import BlockHTMLConvertButton from './block-html-convert-button';
import BlockUnknownConvertButton from './block-unknown-convert-button';
import __experimentalBlockSettingsMenuFirstItem from './block-settings-menu-first-item';
import BlockSettingsMenuControls from '../block-settings-menu-controls';

const POPOVER_PROPS = {
	className: 'block-editor-block-settings-menu__popover',
	position: 'bottom right',
	noArrow: true,
};

export function BlockSettingsMenu( { clientIds } ) {
	const blockClientIds = castArray( clientIds );
	const count = blockClientIds.length;
	const firstBlockClientId = blockClientIds[ 0 ];

	const shortcuts = useSelect( ( select ) => {
		const { getShortcutRepresentation } = select(
			'core/keyboard-shortcuts'
		);
		return {
			duplicate: getShortcutRepresentation(
				'core/block-editor/duplicate'
			),
			remove: getShortcutRepresentation( 'core/block-editor/remove' ),
			insertAfter: getShortcutRepresentation(
				'core/block-editor/insert-after'
			),
			insertBefore: getShortcutRepresentation(
				'core/block-editor/insert-before'
			),
		};
	}, [] );

	return (
		<BlockActions clientIds={ clientIds }>
			{ ( {
				canDuplicate,
				canInsertDefaultBlock,
				isLocked,
				onDuplicate,
				onInsertAfter,
				onInsertBefore,
				onRemove,
			} ) => (
				<Toolbar>
					<DropdownMenu
						icon={ moreHorizontal }
						label={ __( 'More options' ) }
						className="block-editor-block-settings-menu"
						popoverProps={ POPOVER_PROPS }
						noIcons
					>
						{ ( { onClose } ) => (
							<>
								<MenuGroup>
									<__experimentalBlockSettingsMenuFirstItem.Slot
										fillProps={ { onClose } }
									/>
									{ count === 1 && (
										<BlockUnknownConvertButton
											clientId={ firstBlockClientId }
										/>
									) }
									{ count === 1 && (
										<BlockHTMLConvertButton
											clientId={ firstBlockClientId }
										/>
									) }
									{ canDuplicate && (
										<MenuItem
											onClick={ flow(
												onClose,
												onDuplicate
											) }
<<<<<<< HEAD
											icon="admin-page"
=======
>>>>>>> 251bab45
											shortcut={ shortcuts.duplicate }
										>
											{ __( 'Duplicate' ) }
										</MenuItem>
									) }
									{ canInsertDefaultBlock && (
										<>
											<MenuItem
												onClick={ flow(
													onClose,
													onInsertBefore
												) }
<<<<<<< HEAD
												icon="insert-before"
=======
>>>>>>> 251bab45
												shortcut={
													shortcuts.insertBefore
												}
											>
												{ __( 'Insert Before' ) }
											</MenuItem>
											<MenuItem
												onClick={ flow(
													onClose,
													onInsertAfter
												) }
<<<<<<< HEAD
												icon="insert-after"
=======
>>>>>>> 251bab45
												shortcut={
													shortcuts.insertAfter
												}
											>
												{ __( 'Insert After' ) }
											</MenuItem>
										</>
									) }
									{ count === 1 && (
										<BlockModeToggle
											clientId={ firstBlockClientId }
											onToggle={ onClose }
										/>
									) }
								</MenuGroup>
								<BlockSettingsMenuControls.Slot
									fillProps={ { onClose } }
								/>
								<MenuGroup>
									{ ! isLocked && (
										<MenuItem
											onClick={ flow(
												onClose,
												onRemove
											) }
<<<<<<< HEAD
											icon={ trash }
=======
>>>>>>> 251bab45
											shortcut={ shortcuts.remove }
										>
											{ _n(
												'Remove Block',
												'Remove Blocks',
												count
											) }
										</MenuItem>
									) }
								</MenuGroup>
							</>
						) }
					</DropdownMenu>
				</Toolbar>
			) }
		</BlockActions>
	);
}

export default BlockSettingsMenu;<|MERGE_RESOLUTION|>--- conflicted
+++ resolved
@@ -14,11 +14,7 @@
 	MenuItem,
 } from '@wordpress/components';
 import { useSelect } from '@wordpress/data';
-<<<<<<< HEAD
-import { trash, moreHorizontal } from '@wordpress/icons';
-=======
 import { moreHorizontal } from '@wordpress/icons';
->>>>>>> 251bab45
 
 /**
  * Internal dependencies
@@ -100,10 +96,6 @@
 												onClose,
 												onDuplicate
 											) }
-<<<<<<< HEAD
-											icon="admin-page"
-=======
->>>>>>> 251bab45
 											shortcut={ shortcuts.duplicate }
 										>
 											{ __( 'Duplicate' ) }
@@ -116,10 +108,6 @@
 													onClose,
 													onInsertBefore
 												) }
-<<<<<<< HEAD
-												icon="insert-before"
-=======
->>>>>>> 251bab45
 												shortcut={
 													shortcuts.insertBefore
 												}
@@ -131,10 +119,6 @@
 													onClose,
 													onInsertAfter
 												) }
-<<<<<<< HEAD
-												icon="insert-after"
-=======
->>>>>>> 251bab45
 												shortcut={
 													shortcuts.insertAfter
 												}
@@ -160,10 +144,6 @@
 												onClose,
 												onRemove
 											) }
-<<<<<<< HEAD
-											icon={ trash }
-=======
->>>>>>> 251bab45
 											shortcut={ shortcuts.remove }
 										>
 											{ _n(
