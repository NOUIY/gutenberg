/**
 * External dependencies
 */
import { uniqueId } from 'lodash';

/**
 * Internal dependencies
 */
import { DEFAULT_CONTEXT, DEFAULT_STATUS } from './constants';

/**
 * @typedef {Object} WPNoticeAction Object describing a user action option associated with a notice.
 *
 * @property {string}    label    Message to use as action label.
 * @property {?string}   url      Optional URL of resource if action incurs
 *                                browser navigation.
 * @property {?Function} onClick  Optional function to invoke when action is
 *                                triggered by user.
 *
 */

/**
 * Returns an action object used in signalling that a notice is to be created.
 *
 * @param {string}                [status='info']              Notice status.
 * @param {string}                content                      Notice message.
 * @param {Object}                [options]                    Notice options.
 * @param {string}                [options.context='global']   Context under which to
 *                                                             group notice.
 * @param {string}                [options.id]                 Identifier for notice.
 *                                                             Automatically assigned
 *                                                             if not specified.
 * @param {boolean}               [options.isDismissible=true] Whether the notice can
 *                                                             be dismissed by user.
 * @param {string}                [options.type='default']     Type of notice, one of
 *                                                             `default`, or `snackbar`.
 * @param {boolean}               [options.speak=true]         Whether the notice
 *                                                             content should be
 *                                                             announced to screen
 *                                                             readers.
 * @param {Array<WPNoticeAction>} [options.actions]            User actions to be
 *                                                             presented with notice.
 *
 * @return {Object} Action object.
 */
<<<<<<< HEAD
export function* createNotice(
	status = DEFAULT_STATUS,
	content,
	options = {}
) {
=======
export function createNotice( status = DEFAULT_STATUS, content, options = {} ) {
>>>>>>> 251bab45
	const {
		speak = true,
		isDismissible = true,
		context = DEFAULT_CONTEXT,
		id = uniqueId( context ),
		actions = [],
		type = 'default',
		__unstableHTML,
	} = options;

	// The supported value shape of content is currently limited to plain text
	// strings. To avoid setting expectation that e.g. a WPElement could be
	// supported, cast to a string.
	content = String( content );

	return {
		type: 'CREATE_NOTICE',
		context,
		notice: {
			id,
			status,
			content,
			spokenMessage: speak ? content : null,
			__unstableHTML,
			isDismissible,
			actions,
			type,
		},
	};
}

/**
 * Returns an action object used in signalling that a success notice is to be
 * created. Refer to `createNotice` for options documentation.
 *
 * @see createNotice
 *
 * @param {string} content   Notice message.
 * @param {Object} [options] Optional notice options.
 *
 * @return {Object} Action object.
 */
export function createSuccessNotice( content, options ) {
	return createNotice( 'success', content, options );
}

/**
 * Returns an action object used in signalling that an info notice is to be
 * created. Refer to `createNotice` for options documentation.
 *
 * @see createNotice
 *
 * @param {string} content   Notice message.
 * @param {Object} [options] Optional notice options.
 *
 * @return {Object} Action object.
 */
export function createInfoNotice( content, options ) {
	return createNotice( 'info', content, options );
}

/**
 * Returns an action object used in signalling that an error notice is to be
 * created. Refer to `createNotice` for options documentation.
 *
 * @see createNotice
 *
 * @param {string} content   Notice message.
 * @param {Object} [options] Optional notice options.
 *
 * @return {Object} Action object.
 */
export function createErrorNotice( content, options ) {
	return createNotice( 'error', content, options );
}

/**
 * Returns an action object used in signalling that a warning notice is to be
 * created. Refer to `createNotice` for options documentation.
 *
 * @see createNotice
 *
 * @param {string} content   Notice message.
 * @param {Object} [options] Optional notice options.
 *
 * @return {Object} Action object.
 */
export function createWarningNotice( content, options ) {
	return createNotice( 'warning', content, options );
}

/**
 * Returns an action object used in signalling that a notice is to be removed.
 *
 * @param {string} id                 Notice unique identifier.
 * @param {string} [context='global'] Optional context (grouping) in which the notice is
 *                                    intended to appear. Defaults to default context.
 *
 * @return {Object} Action object.
 */
export function removeNotice( id, context = DEFAULT_CONTEXT ) {
	return {
		type: 'REMOVE_NOTICE',
		id,
		context,
	};
}<|MERGE_RESOLUTION|>--- conflicted
+++ resolved
@@ -43,15 +43,7 @@
  *
  * @return {Object} Action object.
  */
-<<<<<<< HEAD
-export function* createNotice(
-	status = DEFAULT_STATUS,
-	content,
-	options = {}
-) {
-=======
 export function createNotice( status = DEFAULT_STATUS, content, options = {} ) {
->>>>>>> 251bab45
 	const {
 		speak = true,
 		isDismissible = true,
