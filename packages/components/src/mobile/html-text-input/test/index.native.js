--- conflicted
+++ resolved
@@ -1,37 +1,13 @@
 /**
  * External dependencies
  */
-<<<<<<< HEAD
-import { shallow } from 'enzyme';
-=======
 import { render, fireEvent } from 'test/helpers';
->>>>>>> 7aeaac38
 
 /**
  * Internal dependencies
  */
 import { HTMLTextInput } from '..';
 
-<<<<<<< HEAD
-// Utility to find a TextInput in a ShallowWrapper
-const findTextInputInWrapper = ( wrapper, accessibilityLabel ) => {
-	return wrapper
-		.dive()
-		.findWhere( ( node ) => {
-			return node.prop( 'accessibilityLabel' ) === accessibilityLabel;
-		} )
-		.first();
-};
-
-// Finds the Content TextInput in our HTMLInputView
-const findContentTextInput = ( wrapper ) => {
-	return findTextInputInWrapper( wrapper, 'html-view-content' );
-};
-
-// Finds the Title TextInput in our HTMLInputView
-const findTitleTextInput = ( wrapper ) => {
-	return findTextInputInWrapper( wrapper, 'html-view-title' );
-=======
 // Finds the Content TextInput in our HTMLInputView
 const findContentTextInput = ( screen ) => {
 	return screen.getByA11yLabel( 'html-view-content' );
@@ -40,7 +16,6 @@
 // Finds the Title TextInput in our HTMLInputView
 const findTitleTextInput = ( screen ) => {
 	return screen.getByA11yLabel( 'html-view-title' );
->>>>>>> 7aeaac38
 };
 
 const getStylesFromColorScheme = () => {
