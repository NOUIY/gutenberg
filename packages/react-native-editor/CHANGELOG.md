--- conflicted
+++ resolved
@@ -10,14 +10,8 @@
 -->
 
 ## Unreleased
-<<<<<<< HEAD
+
 -   [*] Add featured image settings to Latest Posts block [#39257]
--   [*] Add GIF badge for animated GIFs uploaded to Image blocks [#38996]
-
--   [*] Fix autocorrected Headings applying bold formatting on iOS [#38633]
-=======
->>>>>>> 9d4b83cb
-
 -   [*] Add GIF badge for animated GIFs uploaded to Image blocks [#38996]
 -   [*] Small refinement to media upload errors, including centring and tweaking copy. [#38951]
 -   [*] Update gesture handler and reanimated libraries [#39098]
