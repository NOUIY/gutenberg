--- conflicted
+++ resolved
@@ -3,29 +3,6 @@
   - BVLinearGradient (2.5.6-wp-2):
     - React-Core
   - DoubleConversion (1.1.6)
-<<<<<<< HEAD
-  - FBLazyVector (0.64.0)
-  - FBReactNativeSpec (0.64.0):
-    - RCT-Folly (= 2020.01.13.00)
-    - RCTRequired (= 0.64.0)
-    - RCTTypeSafety (= 0.64.0)
-    - React-Core (= 0.64.0)
-    - React-jsi (= 0.64.0)
-    - ReactCommon/turbomodule/core (= 0.64.0)
-  - glog (0.3.5)
-  - Gutenberg (1.54.0):
-    - React-Core (= 0.64.0)
-    - React-CoreModules (= 0.64.0)
-    - React-RCTImage (= 0.64.0)
-    - RNTAztecView
-  - RCT-Folly (2020.01.13.00):
-    - boost-for-react-native
-    - DoubleConversion
-    - glog
-    - RCT-Folly/Default (= 2020.01.13.00)
-  - RCT-Folly/Default (2020.01.13.00):
-    - boost-for-react-native
-=======
   - FBLazyVector (0.66.2)
   - FBReactNativeSpec (0.66.2):
     - RCT-Folly (= 2021.06.28.00-v2)
@@ -49,196 +26,9 @@
     - RCT-Folly/Default (= 2021.06.28.00-v2)
   - RCT-Folly/Default (2021.06.28.00-v2):
     - boost
->>>>>>> 7aeaac38
     - DoubleConversion
     - fmt (~> 6.2.1)
     - glog
-<<<<<<< HEAD
-  - RCTRequired (0.64.0)
-  - RCTTypeSafety (0.64.0):
-    - FBLazyVector (= 0.64.0)
-    - RCT-Folly (= 2020.01.13.00)
-    - RCTRequired (= 0.64.0)
-    - React-Core (= 0.64.0)
-  - React (0.64.0):
-    - React-Core (= 0.64.0)
-    - React-Core/DevSupport (= 0.64.0)
-    - React-Core/RCTWebSocket (= 0.64.0)
-    - React-RCTActionSheet (= 0.64.0)
-    - React-RCTAnimation (= 0.64.0)
-    - React-RCTBlob (= 0.64.0)
-    - React-RCTImage (= 0.64.0)
-    - React-RCTLinking (= 0.64.0)
-    - React-RCTNetwork (= 0.64.0)
-    - React-RCTSettings (= 0.64.0)
-    - React-RCTText (= 0.64.0)
-    - React-RCTVibration (= 0.64.0)
-  - React-callinvoker (0.64.0)
-  - React-Core (0.64.0):
-    - glog
-    - RCT-Folly (= 2020.01.13.00)
-    - React-Core/Default (= 0.64.0)
-    - React-cxxreact (= 0.64.0)
-    - React-jsi (= 0.64.0)
-    - React-jsiexecutor (= 0.64.0)
-    - React-perflogger (= 0.64.0)
-    - Yoga
-  - React-Core/CoreModulesHeaders (0.64.0):
-    - glog
-    - RCT-Folly (= 2020.01.13.00)
-    - React-Core/Default
-    - React-cxxreact (= 0.64.0)
-    - React-jsi (= 0.64.0)
-    - React-jsiexecutor (= 0.64.0)
-    - React-perflogger (= 0.64.0)
-    - Yoga
-  - React-Core/Default (0.64.0):
-    - glog
-    - RCT-Folly (= 2020.01.13.00)
-    - React-cxxreact (= 0.64.0)
-    - React-jsi (= 0.64.0)
-    - React-jsiexecutor (= 0.64.0)
-    - React-perflogger (= 0.64.0)
-    - Yoga
-  - React-Core/DevSupport (0.64.0):
-    - glog
-    - RCT-Folly (= 2020.01.13.00)
-    - React-Core/Default (= 0.64.0)
-    - React-Core/RCTWebSocket (= 0.64.0)
-    - React-cxxreact (= 0.64.0)
-    - React-jsi (= 0.64.0)
-    - React-jsiexecutor (= 0.64.0)
-    - React-jsinspector (= 0.64.0)
-    - React-perflogger (= 0.64.0)
-    - Yoga
-  - React-Core/RCTActionSheetHeaders (0.64.0):
-    - glog
-    - RCT-Folly (= 2020.01.13.00)
-    - React-Core/Default
-    - React-cxxreact (= 0.64.0)
-    - React-jsi (= 0.64.0)
-    - React-jsiexecutor (= 0.64.0)
-    - React-perflogger (= 0.64.0)
-    - Yoga
-  - React-Core/RCTAnimationHeaders (0.64.0):
-    - glog
-    - RCT-Folly (= 2020.01.13.00)
-    - React-Core/Default
-    - React-cxxreact (= 0.64.0)
-    - React-jsi (= 0.64.0)
-    - React-jsiexecutor (= 0.64.0)
-    - React-perflogger (= 0.64.0)
-    - Yoga
-  - React-Core/RCTBlobHeaders (0.64.0):
-    - glog
-    - RCT-Folly (= 2020.01.13.00)
-    - React-Core/Default
-    - React-cxxreact (= 0.64.0)
-    - React-jsi (= 0.64.0)
-    - React-jsiexecutor (= 0.64.0)
-    - React-perflogger (= 0.64.0)
-    - Yoga
-  - React-Core/RCTImageHeaders (0.64.0):
-    - glog
-    - RCT-Folly (= 2020.01.13.00)
-    - React-Core/Default
-    - React-cxxreact (= 0.64.0)
-    - React-jsi (= 0.64.0)
-    - React-jsiexecutor (= 0.64.0)
-    - React-perflogger (= 0.64.0)
-    - Yoga
-  - React-Core/RCTLinkingHeaders (0.64.0):
-    - glog
-    - RCT-Folly (= 2020.01.13.00)
-    - React-Core/Default
-    - React-cxxreact (= 0.64.0)
-    - React-jsi (= 0.64.0)
-    - React-jsiexecutor (= 0.64.0)
-    - React-perflogger (= 0.64.0)
-    - Yoga
-  - React-Core/RCTNetworkHeaders (0.64.0):
-    - glog
-    - RCT-Folly (= 2020.01.13.00)
-    - React-Core/Default
-    - React-cxxreact (= 0.64.0)
-    - React-jsi (= 0.64.0)
-    - React-jsiexecutor (= 0.64.0)
-    - React-perflogger (= 0.64.0)
-    - Yoga
-  - React-Core/RCTSettingsHeaders (0.64.0):
-    - glog
-    - RCT-Folly (= 2020.01.13.00)
-    - React-Core/Default
-    - React-cxxreact (= 0.64.0)
-    - React-jsi (= 0.64.0)
-    - React-jsiexecutor (= 0.64.0)
-    - React-perflogger (= 0.64.0)
-    - Yoga
-  - React-Core/RCTTextHeaders (0.64.0):
-    - glog
-    - RCT-Folly (= 2020.01.13.00)
-    - React-Core/Default
-    - React-cxxreact (= 0.64.0)
-    - React-jsi (= 0.64.0)
-    - React-jsiexecutor (= 0.64.0)
-    - React-perflogger (= 0.64.0)
-    - Yoga
-  - React-Core/RCTVibrationHeaders (0.64.0):
-    - glog
-    - RCT-Folly (= 2020.01.13.00)
-    - React-Core/Default
-    - React-cxxreact (= 0.64.0)
-    - React-jsi (= 0.64.0)
-    - React-jsiexecutor (= 0.64.0)
-    - React-perflogger (= 0.64.0)
-    - Yoga
-  - React-Core/RCTWebSocket (0.64.0):
-    - glog
-    - RCT-Folly (= 2020.01.13.00)
-    - React-Core/Default (= 0.64.0)
-    - React-cxxreact (= 0.64.0)
-    - React-jsi (= 0.64.0)
-    - React-jsiexecutor (= 0.64.0)
-    - React-perflogger (= 0.64.0)
-    - Yoga
-  - React-CoreModules (0.64.0):
-    - FBReactNativeSpec (= 0.64.0)
-    - RCT-Folly (= 2020.01.13.00)
-    - RCTTypeSafety (= 0.64.0)
-    - React-Core/CoreModulesHeaders (= 0.64.0)
-    - React-jsi (= 0.64.0)
-    - React-RCTImage (= 0.64.0)
-    - ReactCommon/turbomodule/core (= 0.64.0)
-  - React-cxxreact (0.64.0):
-    - boost-for-react-native (= 1.63.0)
-    - DoubleConversion
-    - glog
-    - RCT-Folly (= 2020.01.13.00)
-    - React-callinvoker (= 0.64.0)
-    - React-jsi (= 0.64.0)
-    - React-jsinspector (= 0.64.0)
-    - React-perflogger (= 0.64.0)
-    - React-runtimeexecutor (= 0.64.0)
-  - React-jsi (0.64.0):
-    - boost-for-react-native (= 1.63.0)
-    - DoubleConversion
-    - glog
-    - RCT-Folly (= 2020.01.13.00)
-    - React-jsi/Default (= 0.64.0)
-  - React-jsi/Default (0.64.0):
-    - boost-for-react-native (= 1.63.0)
-    - DoubleConversion
-    - glog
-    - RCT-Folly (= 2020.01.13.00)
-  - React-jsiexecutor (0.64.0):
-    - DoubleConversion
-    - glog
-    - RCT-Folly (= 2020.01.13.00)
-    - React-cxxreact (= 0.64.0)
-    - React-jsi (= 0.64.0)
-    - React-perflogger (= 0.64.0)
-  - React-jsinspector (0.64.0)
-=======
   - RCTRequired (0.66.2)
   - RCTTypeSafety (0.66.2):
     - FBLazyVector (= 0.66.2)
@@ -426,7 +216,6 @@
   - React-jsinspector (0.66.2)
   - React-logger (0.66.2):
     - glog
->>>>>>> 7aeaac38
   - react-native-blur (0.8.0):
     - React-Core
   - react-native-get-random-values (1.4.0-wp-2):
@@ -444,73 +233,6 @@
     - react-native-video/Video (= 5.0.2-wp-2)
   - react-native-video/Video (5.0.2-wp-2):
     - React-Core
-<<<<<<< HEAD
-  - React-perflogger (0.64.0)
-  - React-RCTActionSheet (0.64.0):
-    - React-Core/RCTActionSheetHeaders (= 0.64.0)
-  - React-RCTAnimation (0.64.0):
-    - FBReactNativeSpec (= 0.64.0)
-    - RCT-Folly (= 2020.01.13.00)
-    - RCTTypeSafety (= 0.64.0)
-    - React-Core/RCTAnimationHeaders (= 0.64.0)
-    - React-jsi (= 0.64.0)
-    - ReactCommon/turbomodule/core (= 0.64.0)
-  - React-RCTBlob (0.64.0):
-    - FBReactNativeSpec (= 0.64.0)
-    - RCT-Folly (= 2020.01.13.00)
-    - React-Core/RCTBlobHeaders (= 0.64.0)
-    - React-Core/RCTWebSocket (= 0.64.0)
-    - React-jsi (= 0.64.0)
-    - React-RCTNetwork (= 0.64.0)
-    - ReactCommon/turbomodule/core (= 0.64.0)
-  - React-RCTImage (0.64.0):
-    - FBReactNativeSpec (= 0.64.0)
-    - RCT-Folly (= 2020.01.13.00)
-    - RCTTypeSafety (= 0.64.0)
-    - React-Core/RCTImageHeaders (= 0.64.0)
-    - React-jsi (= 0.64.0)
-    - React-RCTNetwork (= 0.64.0)
-    - ReactCommon/turbomodule/core (= 0.64.0)
-  - React-RCTLinking (0.64.0):
-    - FBReactNativeSpec (= 0.64.0)
-    - React-Core/RCTLinkingHeaders (= 0.64.0)
-    - React-jsi (= 0.64.0)
-    - ReactCommon/turbomodule/core (= 0.64.0)
-  - React-RCTNetwork (0.64.0):
-    - FBReactNativeSpec (= 0.64.0)
-    - RCT-Folly (= 2020.01.13.00)
-    - RCTTypeSafety (= 0.64.0)
-    - React-Core/RCTNetworkHeaders (= 0.64.0)
-    - React-jsi (= 0.64.0)
-    - ReactCommon/turbomodule/core (= 0.64.0)
-  - React-RCTSettings (0.64.0):
-    - FBReactNativeSpec (= 0.64.0)
-    - RCT-Folly (= 2020.01.13.00)
-    - RCTTypeSafety (= 0.64.0)
-    - React-Core/RCTSettingsHeaders (= 0.64.0)
-    - React-jsi (= 0.64.0)
-    - ReactCommon/turbomodule/core (= 0.64.0)
-  - React-RCTText (0.64.0):
-    - React-Core/RCTTextHeaders (= 0.64.0)
-  - React-RCTVibration (0.64.0):
-    - FBReactNativeSpec (= 0.64.0)
-    - RCT-Folly (= 2020.01.13.00)
-    - React-Core/RCTVibrationHeaders (= 0.64.0)
-    - React-jsi (= 0.64.0)
-    - ReactCommon/turbomodule/core (= 0.64.0)
-  - React-runtimeexecutor (0.64.0):
-    - React-jsi (= 0.64.0)
-  - ReactCommon/turbomodule/core (0.64.0):
-    - DoubleConversion
-    - glog
-    - RCT-Folly (= 2020.01.13.00)
-    - React-callinvoker (= 0.64.0)
-    - React-Core (= 0.64.0)
-    - React-cxxreact (= 0.64.0)
-    - React-jsi (= 0.64.0)
-    - React-perflogger (= 0.64.0)
-  - ReactNativeDarkMode (0.0.10):
-=======
   - react-native-webview (11.6.5-wp-2):
     - React-Core
   - React-perflogger (0.66.2)
@@ -579,15 +301,10 @@
     - React-logger (= 0.66.2)
     - React-perflogger (= 0.66.2)
   - RNCClipboard (1.9.0-wp-1):
->>>>>>> 7aeaac38
     - React-Core
   - RNCMaskedView (0.1.11-wp-2):
     - React-Core
-<<<<<<< HEAD
-  - RNGestureHandler (1.10.1):
-=======
   - RNGestureHandler (1.10.1-wp-4):
->>>>>>> 7aeaac38
     - React-Core
   - RNReanimated (1.9.0-wp-2):
     - React-Core
@@ -630,10 +347,7 @@
   - react-native-safe-area-context (from `../../../node_modules/react-native-safe-area-context`)
   - "react-native-slider (from `../../../node_modules/@react-native-community/slider`)"
   - react-native-video (from `../../../node_modules/react-native-video`)
-<<<<<<< HEAD
-=======
   - react-native-webview (from `../../../node_modules/react-native-webview`)
->>>>>>> 7aeaac38
   - React-perflogger (from `../../../node_modules/react-native/ReactCommon/reactperflogger`)
   - React-RCTActionSheet (from `../../../node_modules/react-native/Libraries/ActionSheetIOS`)
   - React-RCTAnimation (from `../../../node_modules/react-native/Libraries/NativeAnimation`)
@@ -713,11 +427,8 @@
     :path: "../../../node_modules/@react-native-community/slider"
   react-native-video:
     :path: "../../../node_modules/react-native-video"
-<<<<<<< HEAD
-=======
   react-native-webview:
     :path: "../../../node_modules/react-native-webview"
->>>>>>> 7aeaac38
   React-perflogger:
     :path: "../../../node_modules/react-native/ReactCommon/reactperflogger"
   React-RCTActionSheet:
@@ -760,26 +471,6 @@
     :path: "../../../node_modules/react-native/ReactCommon/yoga"
 
 SPEC CHECKSUMS:
-<<<<<<< HEAD
-  boost-for-react-native: 39c7adb57c4e60d6c5479dd8623128eb5b3f0f2c
-  BVLinearGradient: 48f1964a78bddfae412d1aac5f386c2949fe0306
-  DoubleConversion: cf9b38bf0b2d048436d9a82ad2abe1404f11e7de
-  FBLazyVector: 49cbe4b43e445b06bf29199b6ad2057649e4c8f5
-  FBReactNativeSpec: 420ad7ff87adc491b45199891c72ea531fa4926e
-  glog: 73c2498ac6884b13ede40eda8228cb1eee9d9d62
-  Gutenberg: 10bf13e46ce02676fa0b7bc6fe8c9bb0e1f79bce
-  RCT-Folly: ec7a233ccc97cc556cf7237f0db1ff65b986f27c
-  RCTRequired: 2f8cb5b7533219bf4218a045f92768129cf7050a
-  RCTTypeSafety: 512728b73549e72ad7330b92f3d42936f2a4de5b
-  React: 98eac01574128a790f0bbbafe2d1a8607291ac24
-  React-callinvoker: def3f7fae16192df68d9b69fd4bbb59092ee36bc
-  React-Core: 70a52aa5dbe9b83befae82038451a7df9fd54c5a
-  React-CoreModules: 052edef46117862e2570eb3a0f06d81c61d2c4b8
-  React-cxxreact: c1dc71b30653cfb4770efdafcbdc0ad6d388baab
-  React-jsi: 74341196d9547cbcbcfa4b3bbbf03af56431d5a1
-  React-jsiexecutor: 06a9c77b56902ae7ffcdd7a4905f664adc5d237b
-  React-jsinspector: 0ae35a37b20d5e031eb020a69cc5afdbd6406301
-=======
   boost: a7c83b31436843459a1961bfd74b96033dc77234
   BVLinearGradient: f6eff3552b842aac99ff6f21197e57f87cfd956d
   DoubleConversion: 831926d9b8bf8166fd87886c4abab286c2422662
@@ -800,39 +491,10 @@
   React-jsiexecutor: 573adf0d6ce5e05c55872dfde5b1589acb88a96f
   React-jsinspector: b08b2d5e86cef9dc4bb69f0aa0bbe6d210fb7da5
   React-logger: faee236598b0f7e1a5e3b68577016ac451f1f993
->>>>>>> 7aeaac38
   react-native-blur: ef741a08d020010ba65e411be0ab82d1d325e7ad
   react-native-get-random-values: 6296ac9e84928625ffb34ca74ab684bbda8747a8
   react-native-keyboard-aware-scroll-view: 0bc6c2dfe9056935a40dc1a70e764b7a1bbf6568
   react-native-safe-area: c9cf765aa2dd96159476a99633e7d462ce5bb94f
-<<<<<<< HEAD
-  react-native-safe-area-context: 133d77d86b13cf694e014ab03dc2944ee3125d97
-  react-native-slider: 2e42dc91e7ab8b35a9c7f2eb3532729a41d0dbe2
-  react-native-video: e5dd0649534076cd6d09a0db51c617fa668d534a
-  React-perflogger: 9c547d8f06b9bf00cb447f2b75e8d7f19b7e02af
-  React-RCTActionSheet: 3080b6e12e0e1a5b313c8c0050699b5c794a1b11
-  React-RCTAnimation: 3f96f21a497ae7dabf4d2f150ee43f906aaf516f
-  React-RCTBlob: 283b8e5025e7f954176bc48164f846909002f3ed
-  React-RCTImage: 5088a484faac78f2d877e1b79125d3bb1ea94a16
-  React-RCTLinking: 5e8fbb3e9a8bc2e4e3eb15b1eb8bda5fcac27b8c
-  React-RCTNetwork: 38ec277217b1e841d5e6a1fa78da65b9212ccb28
-  React-RCTSettings: 242d6e692108c3de4f3bb74b7586a8799e9ab070
-  React-RCTText: 8746736ac8eb5a4a74719aa695b7a236a93a83d2
-  React-RCTVibration: 0fd6b21751a33cb72fce1a4a33ab9678416d307a
-  React-runtimeexecutor: cad74a1eaa53ee6e7a3620231939d8fe2c6afcf0
-  ReactCommon: cfe2b7fd20e0dbd2d1185cd7d8f99633fbc5ff05
-  ReactNativeDarkMode: 6d807bc8373b872472c8541fc3341817d979a6fb
-  RNCMaskedView: dfeba59697c44d36abec79c062aeb1ea343d610d
-  RNGestureHandler: 5e58135436aacc1c5d29b75547d3d2b9430d052c
-  RNReanimated: f05baf4cd76b6eab2e4d7e2b244424960b968918
-  RNScreens: 953633729a42e23ad0c93574d676b361e3335e8b
-  RNSVG: 46c4b680fe18237fa01eb7d7b311d77618fde31f
-  RNTAztecView: c5491bca29f7ff3da92f4a82cae82cc751d67aa7
-  WordPress-Aztec-iOS: 870c93297849072aadfc2223e284094e73023e82
-  Yoga: 8c8436d4171c87504c648ae23b1d81242bdf3bbf
-
-PODFILE CHECKSUM: db5f67a29ecba75541dad181ff59246b6da2fb09
-=======
   react-native-safe-area-context: fb0338ddfcd1b163e1506d5ebd9b4444348e7501
   react-native-slider: d4c3367c5db5d2bec3ac0ab9d15ebb73d896034c
   react-native-video: 41ac75a71f6a6d3a9f56ba792786c4fe77e22ac0
@@ -860,6 +522,5 @@
   Yoga: 9a08effa851c1d8cc1647691895540bc168ea65f
 
 PODFILE CHECKSUM: 563423e4045de5607d9ba4dd3a53595bb1a8c8cc
->>>>>>> 7aeaac38
 
 COCOAPODS: 1.10.1