<<<<<<< HEAD
source 'https://rubygems.org' do
  gem 'cocoapods', '~> 1.10.0'
end
=======
source 'https://rubygems.org'

gem 'cocoapods', '~> 1.10.0'
>>>>>>> 7aeaac38
<|MERGE_RESOLUTION|>--- conflicted
+++ resolved
@@ -1,9 +1,3 @@
-<<<<<<< HEAD
-source 'https://rubygems.org' do
-  gem 'cocoapods', '~> 1.10.0'
-end
-=======
 source 'https://rubygems.org'
 
-gem 'cocoapods', '~> 1.10.0'
->>>>>>> 7aeaac38
+gem 'cocoapods', '~> 1.10.0'