{
	"name": "@wordpress/react-native-bridge",
<<<<<<< HEAD
	"version": "1.66.0",
=======
	"version": "1.67.0",
>>>>>>> a306eba4
	"description": "Native bridge library used to integrate the block editor into a native App.",
	"private": true,
	"author": "The WordPress Contributors",
	"license": "GPL-2.0-or-later",
	"keywords": [
		"react-native"
	],
	"homepage": "https://github.com/WordPress/gutenberg/tree/HEAD/packages/react-native-bridge/README.md",
	"repository": {
		"type": "git",
		"url": "https://github.com/WordPress/gutenberg.git",
		"directory": "packages/react-native-bridge"
	},
	"bugs": {
		"url": "https://github.com/WordPress/gutenberg/issues"
	},
	"main": "index.js",
	"react-native": "index",
	"dependencies": {
		"@wordpress/react-native-aztec": "file:../react-native-aztec"
	},
	"peerDependencies": {
		"react-native": "*"
	},
	"publishConfig": {
		"access": "public"
	}
}<|MERGE_RESOLUTION|>--- conflicted
+++ resolved
@@ -1,10 +1,6 @@
 {
 	"name": "@wordpress/react-native-bridge",
-<<<<<<< HEAD
-	"version": "1.66.0",
-=======
 	"version": "1.67.0",
->>>>>>> a306eba4
 	"description": "Native bridge library used to integrate the block editor into a native App.",
 	"private": true,
 	"author": "The WordPress Contributors",
