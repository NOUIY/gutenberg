--- conflicted
+++ resolved
@@ -3,13 +3,10 @@
 	"name": "core/image",
 	"title": "Image",
 	"category": "media",
-<<<<<<< HEAD
 	"usesContext": [ "allowResize", "isGrouped" ],
-=======
 	"description": "Insert an image to make a visual statement.",
 	"keywords": [ "img", "photo", "picture" ],
 	"textdomain": "default",
->>>>>>> a05c4b6b
 	"attributes": {
 		"align": {
 			"type": "string"
