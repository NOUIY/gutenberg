--- conflicted
+++ resolved
@@ -96,10 +96,9 @@
 
 .customIndicatorWrapper {
 	flex-direction: row;
-<<<<<<< HEAD
 	align-items: baseline;
-	width: 24px;
-	height: 24px;
+	width: 32px;
+	height: 32px;
 }
 
 .circleOption {
@@ -109,9 +108,4 @@
 	margin-right: 8px;
 	justify-content: center;
 	align-items: center;
-=======
-	align-items: center;
-	width: 32px;
-	height: 32px;
->>>>>>> c71346a0
 }