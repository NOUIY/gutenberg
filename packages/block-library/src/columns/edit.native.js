/**
 * External dependencies
 */
import { View } from 'react-native';
import { dropRight, times } from 'lodash';

/**
 * WordPress dependencies
 */
import { __ } from '@wordpress/i18n';
import {
	PanelBody,
	RangeControl,
	UnsupportedFooterControl,
} from '@wordpress/components';
import {
	InspectorControls,
	InnerBlocks,
	BlockControls,
	BlockVerticalAlignmentToolbar,
	BlockVariationPicker,
} from '@wordpress/block-editor';
import { withDispatch, useSelect } from '@wordpress/data';
import { useEffect, useState, useMemo } from '@wordpress/element';
import { useResizeObserver } from '@wordpress/compose';
import { createBlock } from '@wordpress/blocks';
/**
 * Internal dependencies
 */
import variations from './variations';
import styles from './editor.scss';

/**
 * Allowed blocks constant is passed to InnerBlocks precisely as specified here.
 * The contents of the array should never change.
 * The array should contain the name of each block that is allowed.
 * In columns block, the only block we allow is 'core/column'.
 *
 * @constant
 * @type {string[]}
 */
const ALLOWED_BLOCKS = [ 'core/column' ];

/**
 * Number of columns to assume for template in case the user opts to skip
 * template option selection.
 *
 * @type {number}
 */
const DEFAULT_COLUMNS_NUM = 2;

/**
 * Minimum number of columns in a row
 *
 * @type {number}
 */
const MIN_COLUMNS_NUM = 1;

/**
 * Maximum number of columns in a row
 *
 * @type {number}
 */
const MAX_COLUMNS_NUM_IN_ROW = 3;

const BREAKPOINTS = {
	mobile: 480,
	large: 768,
};

function ColumnsEditContainer( {
	attributes,
	updateAlignment,
	updateColumns,
	columnCount,
	isSelected,
	onAddNextColumn,
	onDeleteBlock,
} ) {
	const [ resizeListener, sizes ] = useResizeObserver();
	const [ columnsInRow, setColumnsInRow ] = useState( MIN_COLUMNS_NUM );
<<<<<<< HEAD
=======

>>>>>>> 90920acf
	const { verticalAlignment } = attributes;
	const { width } = sizes || {};

	useEffect( () => {
		const newColumnCount = ! columnCount
			? DEFAULT_COLUMNS_NUM
			: columnCount;
		updateColumns( columnCount, newColumnCount );
		if ( width ) {
			setColumnsInRow( getColumnsInRow( width, newColumnCount ) );
		}
	}, [ columnCount ] );

	useEffect( () => {
		if ( width ) {
			setColumnsInRow( getColumnsInRow( width, columnCount ) );
		}
	}, [ width ] );

	const contentStyle = useMemo( () => {
		const minWidth = Math.min( width, styles.columnsContainer.maxWidth );
		const columnBaseWidth = minWidth / columnsInRow;

		let columnWidth = columnBaseWidth;
		if ( columnsInRow > 1 ) {
			const margins =
				columnsInRow *
				Math.min( columnsInRow, MAX_COLUMNS_NUM_IN_ROW ) *
				styles.columnMargin.marginLeft;
<<<<<<< HEAD

=======
>>>>>>> 90920acf
			columnWidth = ( minWidth - margins ) / columnsInRow;
		}
		return { width: columnWidth };
	}, [ width, columnsInRow ] );

	const getColumnsInRow = ( containerWidth, columnsNumber ) => {
		if ( containerWidth < BREAKPOINTS.mobile ) {
			// show only 1 Column in row for mobile breakpoint container width
			return 1;
		} else if ( containerWidth < BREAKPOINTS.large ) {
			// show the maximum number of columns in a row for large breakpoint container width
			return Math.min(
				Math.max( 1, columnCount ),
				MAX_COLUMNS_NUM_IN_ROW
			);
		}
		// show all Column in one row
		return Math.max( 1, columnsNumber );
	};

	const renderAppender = () => {
		if ( isSelected ) {
			return (
				<InnerBlocks.ButtonBlockAppender
					onAddBlock={ onAddNextColumn }
				/>
			);
		}
		return null;
	};

	return (
		<>
			<InspectorControls>
				<PanelBody title={ __( 'Columns Settings' ) }>
					<RangeControl
						label={ __( 'Number of columns' ) }
						icon="columns"
						value={ columnCount }
						onChange={ ( value ) =>
							updateColumns( columnCount, value )
						}
						min={ MIN_COLUMNS_NUM }
						max={ columnCount + 1 }
						type="stepper"
					/>
				</PanelBody>
				<PanelBody>
					<UnsupportedFooterControl
						label={ __(
							'Note: columns may stack on small screens'
						) }
						textAlign="center"
					/>
				</PanelBody>
			</InspectorControls>
			<BlockControls>
				<BlockVerticalAlignmentToolbar
					onChange={ updateAlignment }
					value={ verticalAlignment }
				/>
			</BlockControls>
			<View style={ isSelected && styles.innerBlocksSelected }>
				{ resizeListener }
				{ width && (
					<InnerBlocks
						renderAppender={ renderAppender }
						orientation={
							columnsInRow > 1 ? 'horizontal' : undefined
						}
						horizontal={ true }
						allowedBlocks={ ALLOWED_BLOCKS }
						contentResizeMode="stretch"
						onAddBlock={ onAddNextColumn }
						onDeleteBlock={
							columnCount === 1 ? onDeleteBlock : undefined
						}
						contentStyle={ contentStyle }
						parentWidth={ width }
					/>
				) }
			</View>
		</>
	);
}

const ColumnsEditContainerWrapper = withDispatch(
	( dispatch, ownProps, registry ) => ( {
		/**
		 * Update all child Column blocks with a new vertical alignment setting
		 * based on whatever alignment is passed in. This allows change to parent
		 * to overide anything set on a individual column basis.
		 *
		 * @param {string} verticalAlignment the vertical alignment setting
		 */
		updateAlignment( verticalAlignment ) {
			const { clientId, setAttributes } = ownProps;
			const { updateBlockAttributes } = dispatch( 'core/block-editor' );
			const { getBlockOrder } = registry.select( 'core/block-editor' );

			// Update own alignment.
			setAttributes( { verticalAlignment } );

			// Update all child Column Blocks to match
			const innerBlockClientIds = getBlockOrder( clientId );
			innerBlockClientIds.forEach( ( innerBlockClientId ) => {
				updateBlockAttributes( innerBlockClientId, {
					verticalAlignment,
				} );
			} );
		},
		updateBlockSettings( settings ) {
			const { clientId } = ownProps;
			const { updateBlockListSettings } = dispatch( 'core/block-editor' );
			updateBlockListSettings( clientId, settings );
		},
		/**
		 * Updates the column columnCount, including necessary revisions to child Column
		 * blocks to grant required or redistribute available space.
		 *
		 * @param {number} previousColumns Previous column columnCount.
		 * @param {number} newColumns      New column columnCount.
		 */
		updateColumns( previousColumns, newColumns ) {
			const { clientId } = ownProps;
			const { replaceInnerBlocks } = dispatch( 'core/block-editor' );
			const { getBlocks, getBlockAttributes } = registry.select(
				'core/block-editor'
			);

			let innerBlocks = getBlocks( clientId );

			// Redistribute available width for existing inner blocks.
			const isAddingColumn = newColumns > previousColumns;

			if ( isAddingColumn ) {
				// Get verticalAlignment from Columns block to set the same to new Column
				const { verticalAlignment } = getBlockAttributes( clientId );

				innerBlocks = [
					...innerBlocks,
					...times( newColumns - previousColumns, () => {
						return createBlock( 'core/column', {
							verticalAlignment,
						} );
					} ),
				];
			} else {
				// The removed column will be the last of the inner blocks.
				innerBlocks = dropRight(
					innerBlocks,
					previousColumns - newColumns
				);
			}

			replaceInnerBlocks( clientId, innerBlocks, false );
		},
		onAddNextColumn: () => {
			const { clientId } = ownProps;
			const { replaceInnerBlocks, selectBlock } = dispatch(
				'core/block-editor'
			);
			const { getBlocks, getBlockAttributes } = registry.select(
				'core/block-editor'
			);

			// Get verticalAlignment from Columns block to set the same to new Column
			const { verticalAlignment } = getBlockAttributes( clientId );

			const innerBlocks = getBlocks( clientId );

			const insertedBlock = createBlock( 'core/column', {
				verticalAlignment,
			} );

			innerBlocks.push( insertedBlock );

			replaceInnerBlocks( clientId, innerBlocks, true );
			selectBlock( insertedBlock.clientId );
		},
		onDeleteBlock: () => {
			const { clientId } = ownProps;
			const { removeBlock } = dispatch( 'core/block-editor' );
			removeBlock( clientId );
		},
	} )
)( ColumnsEditContainer );

const ColumnsEdit = ( props ) => {
	const { clientId, isSelected } = props;
	const { columnCount } = useSelect(
		( select ) => {
			const { getBlockCount } = select( 'core/block-editor' );

			return {
				columnCount: getBlockCount( clientId ),
			};
		},
		[ clientId ]
	);

	const [ isVisible, setIsVisible ] = useState( false );

	useEffect( () => {
		if ( isSelected ) {
			setIsVisible( true );
		}
	}, [] );

	return (
		<>
			<ColumnsEditContainerWrapper
				columnCount={ columnCount }
				{ ...props }
			/>
			<BlockVariationPicker
				variations={ variations }
				onClose={ () => setIsVisible( false ) }
				clientId={ clientId }
				isVisible={ isVisible }
			/>
		</>
	);
};

export default ColumnsEdit;<|MERGE_RESOLUTION|>--- conflicted
+++ resolved
@@ -79,10 +79,6 @@
 } ) {
 	const [ resizeListener, sizes ] = useResizeObserver();
 	const [ columnsInRow, setColumnsInRow ] = useState( MIN_COLUMNS_NUM );
-<<<<<<< HEAD
-=======
-
->>>>>>> 90920acf
 	const { verticalAlignment } = attributes;
 	const { width } = sizes || {};
 
@@ -112,10 +108,6 @@
 				columnsInRow *
 				Math.min( columnsInRow, MAX_COLUMNS_NUM_IN_ROW ) *
 				styles.columnMargin.marginLeft;
-<<<<<<< HEAD
-
-=======
->>>>>>> 90920acf
 			columnWidth = ( minWidth - margins ) / columnsInRow;
 		}
 		return { width: columnWidth };
