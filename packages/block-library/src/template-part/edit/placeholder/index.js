/**
 * External dependencies
 */
import { find } from 'lodash';

/**
 * WordPress dependencies
 */
import { __, sprintf } from '@wordpress/i18n';
import { useCallback, useState } from '@wordpress/element';
import { useDispatch, useSelect } from '@wordpress/data';
import {
	Placeholder,
	Dropdown,
	Button,
	Spinner,
	Flex,
	FlexItem,
} from '@wordpress/components';
import { serialize } from '@wordpress/blocks';
import { store as coreStore } from '@wordpress/core-data';
import { store as blockEditorStore } from '@wordpress/block-editor';

/**
 * Internal dependencies
 */
import TemplatePartSelection from '../selection';
import PatternsSetup from './patterns-setup';

const PLACEHOLDER_STEPS = {
	initial: 1,
	patterns: 2,
};

export default function TemplatePartPlaceholder( {
	area,
	clientId,
	setAttributes,
	enableSelection,
	hasResolvedReplacements,
} ) {
	const { saveEntityRecord } = useDispatch( coreStore );
	const [ step, setStep ] = useState( PLACEHOLDER_STEPS.initial );

	const blockNameWithArea = area
		? `core/template-part/${ area }`
		: 'core/template-part';

	const filterPatternsFn = ( pattern ) =>
		pattern?.blockTypes?.some?.(
			( blockType ) => blockType === blockNameWithArea
		);

	const { areaIcon, areaLabel, availablePatterns } = useSelect(
		( select ) => {
			// FIXME: @wordpress/block-library should not depend on @wordpress/editor.
			// Blocks can be loaded into a *non-post* block editor.
			// eslint-disable-next-line @wordpress/data-no-store-string-literals
			const definedAreas = select(
				'core/editor'
			).__experimentalGetDefaultTemplatePartAreas();

			const selectedArea = find( definedAreas, { area } );
			const defaultArea = find( definedAreas, { area: 'uncategorized' } );

			const _availablePatterns = select( blockEditorStore )
				.__experimentalGetAllowedPatterns?.()
				.filter( filterPatternsFn );

			return {
				areaIcon: selectedArea?.icon || defaultArea?.icon,
				areaLabel: selectedArea?.label || __( 'Template Part' ),
				availablePatterns: _availablePatterns,
			};
		},
		[ area ]
	);

	const onCreate = useCallback(
		async (
			startingBlocks = [],
			title = __( 'Untitled Template Part' )
		) => {
			// If we have `area` set from block attributes, means an exposed
			// block variation was inserted. So add this prop to the template
			// part entity on creation. Afterwards remove `area` value from
			// block attributes.
			const record = {
				title,
				slug: 'template-part',
				content: serialize( startingBlocks ),
				// `area` is filterable on the server and defaults to `UNCATEGORIZED`
				// if provided value is not allowed.
				area,
			};
			const templatePart = await saveEntityRecord(
				'postType',
				'wp_template_part',
				record
			);
			setAttributes( {
				slug: templatePart.slug,
				theme: templatePart.theme,
				area: undefined,
			} );
		},
		[ setAttributes, area ]
	);

	return (
		<>
			{ step === PLACEHOLDER_STEPS.initial && (
				<Placeholder
					icon={ areaIcon }
					label={ areaLabel }
					instructions={
						enableSelection
							? sprintf(
									// Translators: %s as template part area title ("Header", "Footer", etc.).
									'Choose an existing %s or create a new one.',
									areaLabel.toLowerCase()
							  )
							: sprintf(
									// Translators: %s as template part area title ("Header", "Footer", etc.).
									'Create a new %s.',
									areaLabel.toLowerCase()
							  )
					}
				>
					{ ! hasResolvedReplacements ? (
						<Spinner />
					) : (
						<Flex direction="column">
							<Dropdown
								contentClassName="wp-block-template-part__placeholder-preview-dropdown-content"
								position="bottom right left"
								renderToggle={ ( { isOpen, onToggle } ) => (
									<>
										{ enableSelection && (
											<FlexItem>
												<Button
													variant="primary"
													onClick={ onToggle }
													aria-expanded={ isOpen }
												>
													{ sprintf(
														// Translators: %s as template part area title ("Header", "Footer", etc.).
														'Connect this block to an existing %s',
														areaLabel.toLowerCase()
													) }
												</Button>
											</FlexItem>
										) }
									</>
								) }
								renderContent={ ( { onClose } ) => (
									<TemplatePartSelection
										setAttributes={ setAttributes }
										onClose={ onClose }
										area={ area }
									/>
								) }
							/>
							<FlexItem>
								<Button
									variant={
										enableSelection ? 'tertiary' : 'primary'
									}
									onClick={ () =>
										setStep( PLACEHOLDER_STEPS.patterns )
									}
								>
									{ sprintf(
										// Translators: %s as template part area title ("Header", "Footer", etc.).
										'Create a new %s',
										areaLabel.toLowerCase()
									) }
									{ !! availablePatterns?.length &&
										// Translators: block patterns are available for this action.
										__( ' (patterns available)' ) }
								</Button>
							</FlexItem>
						</Flex>
					) }
				</Placeholder>
			) }
			{ step === PLACEHOLDER_STEPS.patterns && (
				<PatternsSetup
<<<<<<< HEAD
					onCreate={ onCreate }
					clientId={ clientId }
					filterPatternsFn={ filterPatternsFn }
=======
					area={ area }
					areaLabel={ areaLabel }
					areaIcon={ areaIcon }
					onCreate={ onCreate }
					clientId={ clientId }
					resetPlaceholder={ () =>
						setStep( PLACEHOLDER_STEPS.initial )
					}
>>>>>>> 4e99d1cf
				/>
			) }
		</>
	);
}<|MERGE_RESOLUTION|>--- conflicted
+++ resolved
@@ -186,20 +186,14 @@
 			) }
 			{ step === PLACEHOLDER_STEPS.patterns && (
 				<PatternsSetup
-<<<<<<< HEAD
-					onCreate={ onCreate }
-					clientId={ clientId }
-					filterPatternsFn={ filterPatternsFn }
-=======
-					area={ area }
 					areaLabel={ areaLabel }
 					areaIcon={ areaIcon }
 					onCreate={ onCreate }
 					clientId={ clientId }
+					filterPatternsFn={ filterPatternsFn }
 					resetPlaceholder={ () =>
 						setStep( PLACEHOLDER_STEPS.initial )
 					}
->>>>>>> 4e99d1cf
 				/>
 			) }
 		</>
