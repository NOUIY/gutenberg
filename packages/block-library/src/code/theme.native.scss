/* stylelint-disable font-family-no-missing-generic-family-keyword */

.blockCode {
	font-family: $default-monospace-font;
	font-size: 14;
	padding: 12px 16px;
	border-radius: 4px;
	background-color: $gray-light;
}

.blockCodeDark {
	color: $white;
<<<<<<< HEAD
=======
	background-color: $gray-100;
>>>>>>> ee3e0b28
}

.placeholder {
	color: $gray;
}

.placeholderDark {
	color: $gray-50;
}<|MERGE_RESOLUTION|>--- conflicted
+++ resolved
@@ -10,10 +10,7 @@
 
 .blockCodeDark {
 	color: $white;
-<<<<<<< HEAD
-=======
 	background-color: $gray-100;
->>>>>>> ee3e0b28
 }
 
 .placeholder {
