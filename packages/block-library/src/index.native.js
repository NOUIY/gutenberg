/**
 * WordPress dependencies
 */
import {
	registerBlockType,
	setDefaultBlockName,
	setUnregisteredTypeHandlerName,
	setGroupingBlockName,
} from '@wordpress/blocks';

/**
 * Internal dependencies
 */
import * as paragraph from './paragraph';
import * as image from './image';
import * as heading from './heading';
import * as quote from './quote';
import * as gallery from './gallery';
import * as archives from './archives';
import * as audio from './audio';
import * as button from './button';
import * as calendar from './calendar';
import * as categories from './categories';
import * as code from './code';
import * as columns from './columns';
import * as column from './column';
import * as cover from './cover';
import * as embed from './embed';
import * as file from './file';
import * as html from './html';
import * as mediaText from './media-text';
import * as latestComments from './latest-comments';
import * as latestPosts from './latest-posts';
import * as list from './list';
import * as missing from './missing';
import * as more from './more';
import * as nextpage from './nextpage';
import * as preformatted from './preformatted';
import * as pullquote from './pullquote';
import * as reusableBlock from './block';
import * as rss from './rss';
import * as search from './search';
import * as separator from './separator';
import * as shortcode from './shortcode';
import * as spacer from './spacer';
import * as subhead from './subhead';
import * as table from './table';
import * as textColumns from './text-columns';
import * as verse from './verse';
import * as video from './video';
import * as tagCloud from './tag-cloud';
import * as group from './group';

export const coreBlocks = [
	// Common blocks are grouped at the top to prioritize their display
	// in various contexts — like the inserter and auto-complete components.
	paragraph,
	image,
	heading,
	gallery,
	list,
	quote,

	// Register all remaining core blocks.
	shortcode,
	archives,
	audio,
	button,
	calendar,
	categories,
	code,
	columns,
	column,
	cover,
	embed,
	...embed.common,
	...embed.others,
	file,
	html,
	mediaText,
	latestComments,
	latestPosts,
	missing,
	more,
	nextpage,
	preformatted,
	pullquote,
	rss,
	search,
	separator,
	reusableBlock,
	spacer,
	subhead,
	table,
	tagCloud,
	textColumns,
	verse,
	video,
].reduce( ( accumulator, block ) => {
	accumulator[ block.name ] = block;
	return accumulator;
}, {} );

/**
 * Function to register an individual block.
 *
 * @param {Object} block The block to be registered.
 *
 */
const registerBlock = ( block ) => {
	if ( ! block ) {
		return;
	}
	const { metadata, settings, name } = block;
	registerBlockType( name, {
		...metadata,
		...settings,
	} );
};

// only enable code block for development
// eslint-disable-next-line no-undef
const devOnly = ( block ) => ( !! __DEV__ ? block : null );

/**
 * Function to register core blocks provided by the block editor.
 *
 * @example
 * ```js
 * import { registerCoreBlocks } from '@wordpress/block-library';
 *
 * registerCoreBlocks();
 * ```
 */
export const registerCoreBlocks = () => {
	[
		paragraph,
		heading,
		devOnly( code ),
		missing,
		more,
		image,
		video,
		nextpage,
		separator,
		list,
		quote,
		mediaText,
		preformatted,
		gallery,
		group,
<<<<<<< HEAD
		devOnly( button ),
=======
		button,
>>>>>>> 251bab45
		spacer,
		shortcode,
		devOnly( verse ),
		cover,
	].forEach( registerBlock );

	setDefaultBlockName( paragraph.name );
	setUnregisteredTypeHandlerName( missing.name );
	if ( group ) {
		setGroupingBlockName( group.name );
	}
};<|MERGE_RESOLUTION|>--- conflicted
+++ resolved
@@ -149,11 +149,7 @@
 		preformatted,
 		gallery,
 		group,
-<<<<<<< HEAD
-		devOnly( button ),
-=======
 		button,
->>>>>>> 251bab45
 		spacer,
 		shortcode,
 		devOnly( verse ),
