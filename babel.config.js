--- conflicted
+++ resolved
@@ -2,15 +2,10 @@
 	api.cache( true );
 
 	return {
-<<<<<<< HEAD
-		presets: [ '@wordpress/babel-preset-default', '@emotion/babel-preset-css-prop' ],
-		plugins: [
-			'babel-plugin-emotion',
-			'babel-plugin-inline-json-import',
+		presets: [
+			'@wordpress/babel-preset-default',
+			'@emotion/babel-preset-css-prop',
 		],
-=======
-		presets: [ '@wordpress/babel-preset-default' ],
 		plugins: [ 'babel-plugin-emotion', 'babel-plugin-inline-json-import' ],
->>>>>>> c84784ff
 	};
 };