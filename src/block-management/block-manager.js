/**
 * @format
 * @flow
 */

import React from 'react';
import { Platform, Switch, Text, View, FlatList } from 'react-native';
import RecyclerViewList, { DataSource } from 'react-native-recyclerview-list';
import BlockHolder from './block-holder';
import { ToolbarButton } from './constants';
import type { BlockType } from '../store/';
import styles from './block-manager.scss';
// Gutenberg imports
import { getBlockType, serialize, createBlock } from '@wordpress/blocks';

export type BlockListType = {
	onChange: ( clientId: string, attributes: mixed ) => void,
	focusBlockAction: string => mixed,
	moveBlockUpAction: string => mixed,
	moveBlockDownAction: string => mixed,
	deleteBlockAction: string => mixed,
	createBlockAction: ( string, BlockType ) => mixed,
	blocks: Array<BlockType>,
	aztechtml: string,
	refresh: boolean,
};

type PropsType = BlockListType;
type StateType = {
	dataSource: DataSource,
	showHtml: boolean,
};

export default class BlockManager extends React.Component<PropsType, StateType> {
	_recycler = null;

	constructor( props: PropsType ) {
		super( props );
		this.state = {
			dataSource: new DataSource( this.props.blocks, ( item: BlockType ) => item.clientId ),
			showHtml: false,
		};
	}

	onBlockHolderPressed( clientId: string ) {
		this.props.focusBlockAction( clientId );
	}

	getDataSourceIndexFromUid( clientId: string ) {
		for ( let i = 0; i < this.state.dataSource.size(); ++i ) {
			const block = this.state.dataSource.get( i );
			if ( block.clientId === clientId ) {
				return i;
			}
		}
		return -1;
	}

	onToolbarButtonPressed( button: number, clientId: string ) {
		const dataSourceBlockIndex = this.getDataSourceIndexFromUid( clientId );
		switch ( button ) {
			case ToolbarButton.UP:
				this.state.dataSource.moveUp( dataSourceBlockIndex );
				this.props.moveBlockUpAction( clientId );
				break;
			case ToolbarButton.DOWN:
				this.state.dataSource.moveDown( dataSourceBlockIndex );
				this.props.moveBlockDownAction( clientId );
				break;
			case ToolbarButton.DELETE:
				this.state.dataSource.splice( dataSourceBlockIndex, 1 );
				this.props.deleteBlockAction( clientId );
				break;
			case ToolbarButton.PLUS:
				// TODO: direct access insertion: it would be nice to pass the dataSourceBlockIndex here,
				// so in this way we know the new block should be inserted right after this one
				// instead of being appended to the end.
				// this.props.createBlockAction( uid, dataSourceBlockIndex );

				// TODO: block type picker here instead of hardcoding a core/code block
				const newBlock = createBlock( 'core/paragraph', { content: 'new test text for a core/paragraph block' } );
				const newBlockWithFocusedState = { ...newBlock, focused: false };
				this.state.dataSource.push( newBlockWithFocusedState );
				this.props.createBlockAction( newBlockWithFocusedState.uid, newBlockWithFocusedState );
				break;
			case ToolbarButton.SETTINGS:
				// TODO: implement settings
				break;
		}
	}

	serializeToHtml() {
		return this.props.blocks
			.map( ( block ) => {
				const blockType = getBlockType( block.name );
				if ( blockType ) {
					return serialize( [ block ] ) + '\n\n';
				} else if ( block.name === 'aztec' ) {
					return '<aztec>' + block.attributes.content + '</aztec>\n\n';
				}

				return '<span>' + block.attributes.content + '</span>\n\n';
			} )
			.reduce( ( prevVal, value ) => {
				return prevVal + value;
			}, '' );
	}

	componentDidUpdate() {
		// List has been updated, tell the recycler view to update the view
		this.state.dataSource.setDirty();
	}

	onChange( clientId: string, attributes: mixed ) {
		// Update datasource UI
		const index = this.getDataSourceIndexFromUid( clientId );
		const dataSource = this.state.dataSource;
		const block = dataSource.get( this.getDataSourceIndexFromUid( clientId ) );
		dataSource.set( index, { ...block, attributes: attributes } );
		// Update Redux store
		this.props.onChange( clientId, attributes );
	}

	render() {
		let list;
		if ( Platform.OS === 'android' ) {
			list = (
				<RecyclerViewList
					ref={ ( component ) => ( this._recycler = component ) }
					style={ styles.list }
					dataSource={ this.state.dataSource }
					renderItem={ this.renderItem.bind( this ) }
					ListEmptyComponent={
						<View style={ { borderColor: '#e7e7e7', borderWidth: 10, margin: 10, padding: 20 } }>
							<Text style={ { fontSize: 15 } }>No blocks :(</Text>
						</View>
					}
				/>
			);
		} else {
			// TODO: we won't need this. This just a temporary solution until we implement the RecyclerViewList native code for iOS
			list = (
				<FlatList
					style={ styles.list }
					data={ this.props.blocks }
					extraData={ this.props.refresh }
					keyExtractor={ ( item ) => item.clientId }
					renderItem={ this.renderItem.bind( this ) }
				/>
			);
		}

		return (
			<View style={ styles.container }>
				<View style={ { height: 30 } } />
				<View style={ styles.switch }>
					<Text>View html output</Text>
					<Switch
						activeText={ 'On' }
						inActiveText={ 'Off' }
						value={ this.state.showHtml }
						onValueChange={ ( value ) => this.setState( { showHtml: value } ) }
					/>
				</View>
				{ this.state.showHtml && <Text style={ styles.htmlView }>{ this.serializeToHtml() }</Text> }
				{ ! this.state.showHtml && list }
			</View>
		);
	}

	renderItem( value: { item: BlockType, clientId: string } ) {
		return (
			<BlockHolder
				key={ value.clientId }
				onToolbarButtonPressed={ this.onToolbarButtonPressed.bind( this ) }
				onBlockHolderPressed={ this.onBlockHolderPressed.bind( this ) }
				onChange={ this.onChange.bind( this ) }
				focused={ value.item.focused }
<<<<<<< HEAD
				uid={ value.item.uid }
=======
				clientId={ value.clientId }
>>>>>>> 6ba0a1c0
				{ ...value.item }
			/>
		);
	}
}<|MERGE_RESOLUTION|>--- conflicted
+++ resolved
@@ -176,11 +176,7 @@
 				onBlockHolderPressed={ this.onBlockHolderPressed.bind( this ) }
 				onChange={ this.onChange.bind( this ) }
 				focused={ value.item.focused }
-<<<<<<< HEAD
-				uid={ value.item.uid }
-=======
 				clientId={ value.clientId }
->>>>>>> 6ba0a1c0
 				{ ...value.item }
 			/>
 		);
