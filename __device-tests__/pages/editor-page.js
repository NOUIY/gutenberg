--- conflicted
+++ resolved
@@ -18,14 +18,11 @@
 	accessibilityIdXPathAttrib: string;
 	paragraphBlockName = 'Paragraph';
 	listBlockName = 'List';
-<<<<<<< HEAD
 	headingBlockName = 'Heading';
 	imageBlockName = 'Image';
 	galleryBlockName = 'Gallery';
 	latestPostsBlockName = 'Latest Posts';
 	unorderedListButtonName = 'Convert to unordered list';
-=======
->>>>>>> 9139ad33
 	orderedListButtonName = 'Convert to ordered list';
 
 	constructor( driver: wd.PromiseChainWebdriver ) {
