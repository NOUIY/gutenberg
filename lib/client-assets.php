<?php
/**
 * Functions to register client-side assets (scripts and stylesheets) for the
 * Gutenberg editor plugin.
 *
 * @package gutenberg
 */

if ( ! defined( 'ABSPATH' ) ) {
	die( 'Silence is golden.' );
}

/**
 * Retrieves the root plugin path.
 *
 * @return string Root path to the gutenberg plugin.
 *
 * @since 0.1.0
 */
function gutenberg_dir_path() {
	return plugin_dir_path( __DIR__ );
}

/**
 * Retrieves a URL to a file in the gutenberg plugin.
 *
 * @param  string $path Relative path of the desired file.
 *
 * @return string       Fully qualified URL pointing to the desired file.
 *
 * @since 0.1.0
 */
function gutenberg_url( $path ) {
	return plugins_url( $path, __DIR__ );
}

/**
 * Registers a script according to `wp_register_script`. Honors this request by
 * reassigning internal dependency properties of any script handle already
 * registered by that name. It does not deregister the original script, to
 * avoid losing inline scripts which may have been attached.
 *
 * @since 4.1.0
 *
 * @param WP_Scripts       $scripts   WP_Scripts instance.
 * @param string           $handle    Name of the script. Should be unique.
 * @param string           $src       Full URL of the script, or path of the script relative to the WordPress root directory.
 * @param array            $deps      Optional. An array of registered script handles this script depends on. Default empty array.
 * @param string|bool|null $ver       Optional. String specifying script version number, if it has one, which is added to the URL
 *                                    as a query string for cache busting purposes. If version is set to false, a version
 *                                    number is automatically added equal to current installed WordPress version.
 *                                    If set to null, no version is added.
 * @param bool             $in_footer Optional. Whether to enqueue the script before </body> instead of in the <head>.
 *                                    Default 'false'.
 */
function gutenberg_override_script( $scripts, $handle, $src, $deps = array(), $ver = false, $in_footer = false ) {
	$script = $scripts->query( $handle, 'registered' );
	if ( $script ) {
		/*
		 * In many ways, this is a reimplementation of `wp_register_script` but
		 * bypassing consideration of whether a script by the given handle had
		 * already been registered.
		 */

		// See: `_WP_Dependency::__construct` .
		$script->src  = $src;
		$script->deps = $deps;
		$script->ver  = $ver;
		$script->args = $in_footer;

		/*
		 * The script's `group` designation is an indication of whether it is
		 * to be printed in the header or footer. The behavior here defers to
		 * the arguments as passed. Specifically, group data is not assigned
		 * for a script unless it is designated to be printed in the footer.
		 */

		// See: `wp_register_script` .
		unset( $script->extra['group'] );
		if ( $in_footer ) {
			$script->add_data( 'group', 1 );
		}
	} else {
		$scripts->add( $handle, $src, $deps, $ver, $in_footer );
	}

	/*
	 * `WP_Dependencies::set_translations` will fall over on itself if setting
	 * translations on the `wp-i18n` handle, since it internally adds `wp-i18n`
	 * as a dependency of itself, exhausting memory. The same applies for the
	 * polyfill and hooks scripts, which are dependencies _of_ `wp-i18n`.
	 *
	 * See: https://core.trac.wordpress.org/ticket/46089
	 */
	if ( ! in_array( $handle, array( 'wp-i18n', 'wp-polyfill', 'wp-hooks' ), true ) ) {
		$scripts->set_translations( $handle, 'default' );
	}

	/*
	 * Wp-editor module is exposed as window.wp.editor.
	 * Problem: there is quite some code expecting window.wp.oldEditor object available under window.wp.editor.
	 * Solution: fuse the two objects together to maintain backward compatibility.
	 * For more context, see https://github.com/WordPress/gutenberg/issues/33203
	 */
	if ( 'wp-editor' === $handle ) {
		$scripts->add_inline_script(
			'wp-editor',
			'Object.assign( window.wp.editor, window.wp.oldEditor );',
			'after'
		);
	}
}

/**
 * Filters the default translation file load behavior to load the Gutenberg
 * plugin translation file, if available.
 *
 * @param string|false $file   Path to the translation file to load. False if
 *                             there isn't one.
 * @param string       $handle Name of the script to register a translation
 *                             domain to.
 *
 * @return string|false Filtered path to the Gutenberg translation file, if
 *                      available.
 */
function gutenberg_override_translation_file( $file, $handle ) {
	if ( ! $file ) {
		return $file;
	}

	// Ignore scripts whose handle does not have the "wp-" prefix.
	if ( 'wp-' !== substr( $handle, 0, 3 ) ) {
		return $file;
	}

	// Ignore scripts that are not found in the expected `build/` location.
	$script_path = gutenberg_dir_path() . 'build/' . substr( $handle, 3 ) . '/index.min.js';
	if ( ! file_exists( $script_path ) ) {
		return $file;
	}

	/*
	 * The default file will be in the plugins language directory, omitting the
	 * domain since Gutenberg assigns the script translations as the default.
	 *
	 * Example: /www/wp-content/languages/plugins/de_DE-07d88e6a803e01276b9bfcc1203e862e.json
	 *
	 * The logic of `load_script_textdomain` is such that it will assume to
	 * search in the plugins language directory, since the assigned source of
	 * the overridden Gutenberg script originates in the plugins directory.
	 *
	 * The plugin translation files each begin with the slug of the plugin, so
	 * it's a simple matter of prepending the Gutenberg plugin slug.
	 */
	$path_parts              = pathinfo( $file );
	$plugin_translation_file = (
		$path_parts['dirname'] .
		'/gutenberg-' .
		$path_parts['basename']
	);

	return $plugin_translation_file;
}
add_filter( 'load_script_translation_file', 'gutenberg_override_translation_file', 10, 2 );

/**
 * Registers a style according to `wp_register_style`. Honors this request by
 * deregistering any style by the same handler before registration.
 *
 * @since 4.1.0
 *
 * @param WP_Styles        $styles WP_Styles instance.
 * @param string           $handle Name of the stylesheet. Should be unique.
 * @param string           $src    Full URL of the stylesheet, or path of the stylesheet relative to the WordPress root directory.
 * @param array            $deps   Optional. An array of registered stylesheet handles this stylesheet depends on. Default empty array.
 * @param string|bool|null $ver    Optional. String specifying stylesheet version number, if it has one, which is added to the URL
 *                                 as a query string for cache busting purposes. If version is set to false, a version
 *                                 number is automatically added equal to current installed WordPress version.
 *                                 If set to null, no version is added.
 * @param string           $media  Optional. The media for which this stylesheet has been defined.
 *                                 Default 'all'. Accepts media types like 'all', 'print' and 'screen', or media queries like
 *                                 '(orientation: portrait)' and '(max-width: 640px)'.
 */
function gutenberg_override_style( $styles, $handle, $src, $deps = array(), $ver = false, $media = 'all' ) {
	$style = $styles->query( $handle, 'registered' );
	if ( $style ) {
		$styles->remove( $handle );
	}
	$styles->add( $handle, $src, $deps, $ver, $media );
}

/**
 * Registers vendor JavaScript files to be used as dependencies of the editor
 * and plugins.
 *
 * This function is called from a script during the plugin build process, so it
 * should not call any WordPress PHP functions.
 *
 * @since 0.1.0
 *
 * @param WP_Scripts $scripts WP_Scripts instance.
 */
function gutenberg_register_vendor_scripts( $scripts ) {
	$suffix = SCRIPT_DEBUG ? '' : '.min';

	$react_suffix = ( SCRIPT_DEBUG ? '.development' : '.production' ) . $suffix;
	gutenberg_register_vendor_script(
		$scripts,
		'react',
		'https://unpkg.com/react@17.0.1/umd/react' . $react_suffix . '.js',
<<<<<<< HEAD
		array( 'wp-polyfill' )
=======
		// See https://github.com/pmmmwh/react-refresh-webpack-plugin/blob/main/docs/TROUBLESHOOTING.md#externalising-react.
		SCRIPT_DEBUG ? array( 'wp-react-refresh-entry', 'wp-polyfill' ) : array( 'wp-polyfill' )
>>>>>>> 7aeaac38
	);
	gutenberg_register_vendor_script(
		$scripts,
		'react-dom',
		'https://unpkg.com/react-dom@17.0.1/umd/react-dom' . $react_suffix . '.js',
		array( 'react' )
	);
}
add_action( 'wp_default_scripts', 'gutenberg_register_vendor_scripts' );

/**
 * Registers all the WordPress packages scripts that are in the standardized
 * `build/` location.
 *
 * @since 4.5.0
 *
 * @param WP_Scripts $scripts WP_Scripts instance.
 */
function gutenberg_register_packages_scripts( $scripts ) {
	// When in production, use the plugin's version as the default asset version;
	// else (for development or test) default to use the current time.
	$default_version = defined( 'GUTENBERG_VERSION' ) && ! ( defined( 'SCRIPT_DEBUG' ) && SCRIPT_DEBUG ) ? GUTENBERG_VERSION : time();

	foreach ( glob( gutenberg_dir_path() . 'build/*/index.min.js' ) as $path ) {
		// Prefix `wp-` to package directory to get script handle.
		// For example, `…/build/a11y/index.min.js` becomes `wp-a11y`.
		$handle = 'wp-' . basename( dirname( $path ) );

		// Replace extension with `.asset.php` to find the generated dependencies file.
		$asset_file   = substr( $path, 0, -( strlen( '.js' ) ) ) . '.asset.php';
		$asset        = file_exists( $asset_file )
			? require( $asset_file )
			: null;
		$dependencies = isset( $asset['dependencies'] ) ? $asset['dependencies'] : array();
		$version      = isset( $asset['version'] ) ? $asset['version'] : $default_version;

		// Add dependencies that cannot be detected and generated by build tools.
		switch ( $handle ) {
			case 'wp-block-library':
				array_push( $dependencies, 'editor' );
				break;

			case 'wp-edit-post':
				array_push( $dependencies, 'media-models', 'media-views', 'postbox' );
				break;

			case 'wp-edit-site':
				array_push( $dependencies, 'wp-dom-ready' );
				break;
		}

		// Get the path from Gutenberg directory as expected by `gutenberg_url`.
		$gutenberg_path = substr( $path, strlen( gutenberg_dir_path() ) );

		gutenberg_override_script(
			$scripts,
			$handle,
			gutenberg_url( $gutenberg_path ),
			$dependencies,
			$version,
			true
		);
	}
}
add_action( 'wp_default_scripts', 'gutenberg_register_packages_scripts' );

/**
 * Registers all the WordPress packages styles that are in the standardized
 * `build/` location.
 *
 * @since 6.7.0

 * @param WP_Styles $styles WP_Styles instance.
 */
function gutenberg_register_packages_styles( $styles ) {
	// When in production, use the plugin's version as the asset version;
	// else (for development or test) default to use the current time.
	$version = defined( 'GUTENBERG_VERSION' ) && ! ( defined( 'SCRIPT_DEBUG' ) && SCRIPT_DEBUG ) ? GUTENBERG_VERSION : time();

	// Editor Styles.
	gutenberg_override_style(
		$styles,
		'wp-block-editor',
		gutenberg_url( 'build/block-editor/style.css' ),
		array( 'wp-components' ),
		$version
	);
	$styles->add_data( 'wp-block-editor', 'rtl', 'replace' );

	gutenberg_override_style(
		$styles,
		'wp-editor',
		gutenberg_url( 'build/editor/style.css' ),
		array( 'wp-components', 'wp-block-editor', 'wp-nux', 'wp-reusable-blocks' ),
		$version
	);
	$styles->add_data( 'wp-editor', 'rtl', 'replace' );

	gutenberg_override_style(
		$styles,
		'wp-edit-post',
		gutenberg_url( 'build/edit-post/style.css' ),
		array( 'wp-components', 'wp-block-editor', 'wp-editor', 'wp-edit-blocks', 'wp-block-library', 'wp-nux' ),
		$version
	);
	$styles->add_data( 'wp-edit-post', 'rtl', 'replace' );

	gutenberg_override_style(
		$styles,
		'wp-components',
		gutenberg_url( 'build/components/style.css' ),
		array( 'dashicons' ),
		$version
	);
	$styles->add_data( 'wp-components', 'rtl', 'replace' );

	$block_library_filename = wp_should_load_separate_core_block_assets() ? 'common' : 'style';
	gutenberg_override_style(
		$styles,
		'wp-block-library',
		gutenberg_url( 'build/block-library/' . $block_library_filename . '.css' ),
		array(),
		$version
	);
	$styles->add_data( 'wp-block-library', 'rtl', 'replace' );
	$styles->add_data( 'wp-block-library', 'path', gutenberg_dir_path() . 'build/block-library/' . $block_library_filename . '.css' );

	gutenberg_override_style(
		$styles,
		'wp-format-library',
		gutenberg_url( 'build/format-library/style.css' ),
		array( 'wp-block-editor', 'wp-components' ),
		$version
	);
	$styles->add_data( 'wp-format-library', 'rtl', 'replace' );

	$wp_edit_blocks_dependencies = array(
		'wp-components',
		'wp-editor',
		// This need to be added before the block library styles,
		// The block library styles override the "reset" styles.
		'wp-reset-editor-styles',
		'wp-block-library',
		'wp-reusable-blocks',
	);

	// Only load the default layout and margin styles for themes without theme.json file.
	if ( ! WP_Theme_JSON_Resolver_Gutenberg::theme_has_support() ) {
		$wp_edit_blocks_dependencies[] = 'wp-editor-classic-layout-styles';
	}

	global $editor_styles;
	if ( ! is_array( $editor_styles ) || count( $editor_styles ) === 0 ) {
		// Include opinionated block styles if no $editor_styles are declared, so the editor never appears broken.
		$wp_edit_blocks_dependencies[] = 'wp-block-library-theme';
	}

	gutenberg_override_style(
		$styles,
		'wp-reset-editor-styles',
		gutenberg_url( 'build/block-library/reset.css' ),
		array( 'common', 'forms' ), // Make sure the reset is loaded after the default WP Admin styles.
		$version
	);
	$styles->add_data( 'wp-reset-editor-styles', 'rtl', 'replace' );

	gutenberg_override_style(
		$styles,
		'wp-editor-classic-layout-styles',
		gutenberg_url( 'build/edit-post/classic.css' ),
		array(),
		$version
	);
	$styles->add_data( 'wp-editor-classic-layout-styles', 'rtl', 'replace' );

	gutenberg_override_style(
		$styles,
		'wp-edit-blocks',
		gutenberg_url( 'build/block-library/editor.css' ),
		$wp_edit_blocks_dependencies,
		$version
	);
	$styles->add_data( 'wp-edit-blocks', 'rtl', 'replace' );

	gutenberg_override_style(
		$styles,
		'wp-nux',
		gutenberg_url( 'build/nux/style.css' ),
		array( 'wp-components' ),
		$version
	);
	$styles->add_data( 'wp-nux', 'rtl', 'replace' );

	gutenberg_override_style(
		$styles,
		'wp-block-library-theme',
		gutenberg_url( 'build/block-library/theme.css' ),
		array(),
		$version
	);
	$styles->add_data( 'wp-block-library-theme', 'rtl', 'replace' );

	gutenberg_override_style(
		$styles,
		'wp-list-reusable-blocks',
		gutenberg_url( 'build/list-reusable-blocks/style.css' ),
		array( 'wp-components' ),
		$version
	);
	$styles->add_data( 'wp-list-reusable-block', 'rtl', 'replace' );

	gutenberg_override_style(
		$styles,
		'wp-edit-navigation',
		gutenberg_url( 'build/edit-navigation/style.css' ),
		array( 'wp-components', 'wp-block-editor', 'wp-edit-blocks' ),
		$version
	);
	$styles->add_data( 'wp-edit-navigation', 'rtl', 'replace' );

	gutenberg_override_style(
		$styles,
		'wp-edit-site',
		gutenberg_url( 'build/edit-site/style.css' ),
		array( 'wp-components', 'wp-block-editor', 'wp-edit-blocks' ),
		$version
	);
	$styles->add_data( 'wp-edit-site', 'rtl', 'replace' );

	gutenberg_override_style(
		$styles,
		'wp-edit-widgets',
		gutenberg_url( 'build/edit-widgets/style.css' ),
		array( 'wp-components', 'wp-block-editor', 'wp-edit-blocks', 'wp-reusable-blocks', 'wp-widgets' ),
		$version
	);
	$styles->add_data( 'wp-edit-widgets', 'rtl', 'replace' );

	gutenberg_override_style(
		$styles,
		'wp-block-directory',
		gutenberg_url( 'build/block-directory/style.css' ),
		array( 'wp-block-editor', 'wp-components' ),
		$version
	);
	$styles->add_data( 'wp-block-directory', 'rtl', 'replace' );

	gutenberg_override_style(
		$styles,
		'wp-customize-widgets',
		gutenberg_url( 'build/customize-widgets/style.css' ),
		array( 'wp-components', 'wp-block-editor', 'wp-edit-blocks', 'wp-widgets' ),
		$version
	);
	$styles->add_data( 'wp-customize-widgets', 'rtl', 'replace' );

	gutenberg_override_style(
		$styles,
		'wp-reusable-blocks',
		gutenberg_url( 'build/reusable-blocks/style.css' ),
		array( 'wp-components' ),
		$version
	);
	$styles->add_data( 'wp-reusable-block', 'rtl', 'replace' );

	gutenberg_override_style(
		$styles,
		'wp-widgets',
		gutenberg_url( 'build/widgets/style.css' ),
		array( 'wp-components' )
	);
	$styles->add_data( 'wp-widgets', 'rtl', 'replace' );
}
add_action( 'wp_default_styles', 'gutenberg_register_packages_styles' );

/**
 * Retrieves a unique and reasonably short and human-friendly filename for a
 * vendor script based on a URL and the script handle.
 *
 * @param  string $handle The name of the script.
 * @param  string $src    Full URL of the external script.
 *
 * @return string         Script filename suitable for local caching.
 *
 * @since 0.1.0
 */
function gutenberg_vendor_script_filename( $handle, $src ) {
	$filename = basename( $src );
	$match    = preg_match(
		'/^'
		. '(?P<ignore>.*?)'
		. '(?P<suffix>\.min)?'
		. '(?P<extension>\.js)'
		. '(?P<extra>.*)'
		. '$/',
		$filename,
		$filename_pieces
	);

	$prefix = $handle;
	$suffix = $match ? $filename_pieces['suffix'] : '';
	$hash   = substr( md5( $src ), 0, 8 );

	return "${prefix}${suffix}.${hash}.js";
}

/**
 * Registers a vendor script from a URL, preferring a locally cached version if
 * possible, or downloading it if the cached version is unavailable or
 * outdated.
 *
 * @param WP_Scripts       $scripts   WP_Scripts instance.
 * @param string           $handle    Name of the script.
 * @param string           $src       Full URL of the external script.
 * @param array            $deps      Optional. An array of registered script handles this
 *                                    script depends on.
 * @param string|bool|null $ver       Optional. String specifying script version number, if it has one, which is added to the URL
 *                                    as a query string for cache busting purposes. If version is set to false, a version
 *                                    number is automatically added equal to current installed WordPress version.
 *                                    If set to null, no version is added.
 * @param bool             $in_footer Optional. Whether to enqueue the script before </body> instead of in the <head>.
 *                                    Default 'false'.
 *
 * @since 0.1.0
 */
function gutenberg_register_vendor_script( $scripts, $handle, $src, $deps = array(), $ver = null, $in_footer = false ) {
	if ( defined( 'GUTENBERG_LOAD_VENDOR_SCRIPTS' ) && ! GUTENBERG_LOAD_VENDOR_SCRIPTS ) {
		return;
	}

	$filename = gutenberg_vendor_script_filename( $handle, $src );

	if ( defined( 'GUTENBERG_LIST_VENDOR_ASSETS' ) && GUTENBERG_LIST_VENDOR_ASSETS ) {
		echo "$src|$filename\n";
		return;
	}

	$full_path = gutenberg_dir_path() . 'vendor/' . $filename;

	$needs_fetch = (
		defined( 'GUTENBERG_DEVELOPMENT_MODE' ) && GUTENBERG_DEVELOPMENT_MODE && (
			! file_exists( $full_path ) ||
			time() - filemtime( $full_path ) >= DAY_IN_SECONDS
		)
	);

	if ( $needs_fetch ) {
		// Determine whether we can write to this file.  If not, don't waste
		// time doing a network request.
		// @codingStandardsIgnoreStart

		$is_writable = is_writable( $full_path );
		if ( $is_writable ) {
			$f = @fopen( $full_path, 'a' );
			if ( ! $f ) {
				$is_writable = false;
			} else {
				fclose( $f );
			}
		}

		// @codingStandardsIgnoreEnd
		if ( ! $is_writable ) {
			// Failed to open the file for writing, probably due to server
			// permissions.  Enqueue the script directly from the URL instead.
			gutenberg_override_script( $scripts, $handle, $src, $deps, $ver, $in_footer );
			return;
		}

		$response = wp_remote_get( $src );
		if ( wp_remote_retrieve_response_code( $response ) === 200 ) {
			$f = fopen( $full_path, 'w' );
			fwrite( $f, wp_remote_retrieve_body( $response ) );
			fclose( $f );
		} elseif ( ! filesize( $full_path ) ) {
			// The request failed. If the file is already cached, continue to
			// use this file. If not, then unlink the 0 byte file, and enqueue
			// the script directly from the URL.
			gutenberg_override_script( $scripts, $handle, $src, $deps, $ver, $in_footer );
			unlink( $full_path );
			return;
		}
	}
	gutenberg_override_script(
		$scripts,
		$handle,
		gutenberg_url( 'vendor/' . $filename ),
		$deps,
		$ver,
		$in_footer
	);
}

/**
 * Sets the editor styles to be consumed by JS.
 */
function gutenberg_resolve_assets() {
	global $pagenow;

	$script_handles = array();
	$style_handles  = array(
		'wp-block-editor',
		'wp-block-library',
		'wp-block-library-theme',
		'wp-edit-blocks',
	);

	if ( 'widgets.php' === $pagenow || 'customize.php' === $pagenow ) {
		$style_handles[] = 'wp-widgets';
		$style_handles[] = 'wp-edit-widgets';
	}

	$block_registry = WP_Block_Type_Registry::get_instance();

	foreach ( $block_registry->get_all_registered() as $block_type ) {
		if ( ! empty( $block_type->style ) ) {
			$style_handles[] = $block_type->style;
		}

		if ( ! empty( $block_type->editor_style ) ) {
			$style_handles[] = $block_type->editor_style;
		}

		if ( ! empty( $block_type->script ) ) {
			$script_handles[] = $block_type->script;
		}
	}

	$style_handles = array_unique( $style_handles );
	$done          = wp_styles()->done;

	ob_start();

	// We do not need reset styles for the iframed editor.
	wp_styles()->done = array( 'wp-reset-editor-styles' );
	wp_styles()->do_items( $style_handles );
	wp_styles()->done = $done;

	$styles = ob_get_clean();

	$script_handles = array_unique( $script_handles );
	$done           = wp_scripts()->done;

	ob_start();

	wp_scripts()->done = array();
	wp_scripts()->do_items( $script_handles );
	wp_scripts()->done = $done;

	$scripts = ob_get_clean();

	return array(
		'styles'  => $styles,
		'scripts' => $scripts,
	);
}

add_filter(
	'block_editor_settings_all',
	function( $settings ) {
		// In the future we can allow WP Dependency handles to be passed.
		$settings['__unstableResolvedAssets'] = gutenberg_resolve_assets();
		return $settings;
	}
);<|MERGE_RESOLUTION|>--- conflicted
+++ resolved
@@ -208,12 +208,8 @@
 		$scripts,
 		'react',
 		'https://unpkg.com/react@17.0.1/umd/react' . $react_suffix . '.js',
-<<<<<<< HEAD
-		array( 'wp-polyfill' )
-=======
 		// See https://github.com/pmmmwh/react-refresh-webpack-plugin/blob/main/docs/TROUBLESHOOTING.md#externalising-react.
 		SCRIPT_DEBUG ? array( 'wp-react-refresh-entry', 'wp-polyfill' ) : array( 'wp-polyfill' )
->>>>>>> 7aeaac38
 	);
 	gutenberg_register_vendor_script(
 		$scripts,
