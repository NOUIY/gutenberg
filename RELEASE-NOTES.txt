--- conflicted
+++ resolved
@@ -1,4 +1,3 @@
-<<<<<<< HEAD
 1.29.0
 ------
 * [**] Add support for changing overlay color settings in Cover block
@@ -11,11 +10,9 @@
 * [**] Tooltip for page template selection buttons
 * [*] Fix button alignment in page templates and make strings consistent
 * [*] Add support for displaying radial gradients in Buttons and Cover blocks
-=======
 1.28.2
 ------
 * [***] Disable Pullquote Block on Android
->>>>>>> 03620222
 
 1.28.1
 ------
