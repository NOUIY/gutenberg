--- conflicted
+++ resolved
@@ -1,12 +1,9 @@
 1.17.0
 ------
-<<<<<<< HEAD
 * Add support for Preformatted block.
-=======
 * Include block title in Unsupported block's UI
 * Show new-block-indicator when no blocks at all and when at the last block
 * Use existing links in the clipboard to prefill url field when inserting new link.
->>>>>>> 1995c3ae
 
 1.16.0
 ------
